use crate::{Edge, Graph, Node};
use egui::Pos2;
use petgraph::{
    graph::IndexType,
    stable_graph::{EdgeIndex, NodeIndex, StableGraph},
    visit::IntoNodeReferences,
    EdgeType,
};
use rand::Rng;
use std::collections::HashMap;

pub const DEFAULT_SPAWN_SIZE: f32 = 250.;

pub type EdgeTransform<E, Ix> = fn(EdgeIndex<Ix>, &E, usize) -> Edge<E, Ix>;
pub type NodeTransform<N, Ix> = fn(NodeIndex<Ix>, &N) -> Node<N, Ix>;

/// Helper function which adds user's node to the [`super::Graph`] instance.
///
/// If graph is not empty it picks any node position and adds new node in the vicinity of it.
pub fn add_node<N: Clone, E: Clone, Ty: EdgeType, Ix: IndexType>(
    g: &mut Graph<N, E, Ty, Ix>,
    n: &N,
) -> NodeIndex<Ix> {
    add_node_custom(g, n, default_node_transform)
}

/// Helper function which adds user's node to the [`super::Graph`] instance with custom node transform function.
///
/// If graph is not empty it picks any node position and adds new node in the vicinity of it.
pub fn add_node_custom<N: Clone, E: Clone, Ty: EdgeType, Ix: IndexType>(
    g: &mut Graph<N, E, Ty, Ix>,
    n: &N,
    node_transform: NodeTransform<N, Ix>,
) -> NodeIndex<Ix> {
    g.g.add_node(node_transform(
        NodeIndex::<Ix>::new(g.g.node_count() + 1),
        n,
    ))
}

/// Helper function which adds user's edge to the [`super::Graph`] instance.
pub fn add_edge<N: Clone, E: Clone, Ty: EdgeType, Ix: IndexType>(
    g: &mut Graph<N, E, Ty, Ix>,
    start: NodeIndex<Ix>,
    end: NodeIndex<Ix>,
    e: &E,
) -> EdgeIndex<Ix> {
    add_edge_custom(g, start, end, e, default_edge_transform)
}

/// Helper function which adds user's edge to the [`super::Graph`] instance with custom edge transform function.
pub fn add_edge_custom<N: Clone, E: Clone, Ty: EdgeType, Ix: IndexType>(
    g: &mut Graph<N, E, Ty, Ix>,
    start: NodeIndex<Ix>,
    end: NodeIndex<Ix>,
    e: &E,
    edge_transform: EdgeTransform<E, Ix>,
) -> EdgeIndex<Ix> {
    let order = g.g.edges_connecting(start, end).count();
    g.g.add_edge(
        start,
        end,
        edge_transform(EdgeIndex::<Ix>::new(g.g.edge_count() + 1), e, order),
    )
}

/// Helper function which transforms users [`petgraph::stable_graph::StableGraph`] isntance into the version required by the [`super::GraphView`] widget.
///
/// The function creates a new StableGraph where the nodes and edges are encapsulated into
/// Node and Edge structs respectively. New nodes and edges are created with [`default_node_transform`] and [`default_edge_transform`]
/// functions. If you want to define custom transformation procedures (e.g. to use custom label for nodes), use [`to_graph_custom`] instead.
///
/// # Arguments
/// * `g` - A reference to a [`petgraph::stable_graph::StableGraph`]. The graph can have any data type for nodes and edges, and
/// can be either directed or undirected.
///
/// # Returns
/// * A new [`petgraph::stable_graph::StableGraph`] with the same topology as the input graph, but the nodes and edges encapsulated
/// into Node and Edge structs compatible as an input to [`super::GraphView`] widget.
///
/// # Example
/// ```
/// use petgraph::stable_graph::StableGraph;
/// use egui_graphs::to_graph;
/// use egui::Pos2;
///
/// let mut user_graph: StableGraph<&str, &str> = StableGraph::new();
/// let node1 = user_graph.add_node("A");
/// let node2 = user_graph.add_node("B");
/// user_graph.add_edge(node1, node2, "edge1");
///
/// let input_graph = to_graph(&user_graph);
///
/// assert_eq!(input_graph.g.node_count(), 2);
/// assert_eq!(input_graph.g.edge_count(), 1);
///
/// let mut input_indices = input_graph.g.node_indices();
/// let input_node_1 = input_indices.next().unwrap();
/// let input_node_2 = input_indices.next().unwrap();
<<<<<<< HEAD
/// assert_eq!(input_graph.g.node_weight(input_node_1).unwrap().data, "A");
/// assert_eq!(input_graph.g.node_weight(input_node_2).unwrap().data, "B");
///
/// assert_eq!(input_graph.g.edge_weight(input_graph.g.edge_indices().next().unwrap()).unwrap().data, "edge1");
=======
/// assert_eq!(*input_graph.g.node_weight(input_node_1).unwrap().payload(), "A");
/// assert_eq!(*input_graph.g.node_weight(input_node_2).unwrap().payload(), "B");
///
/// assert_eq!(*input_graph.g.edge_weight(input_graph.g.edge_indices().next().unwrap()).unwrap().payload(), "edge1");
>>>>>>> 8c66e13c
///
/// assert_eq!(input_graph.g.node_weight(input_node_1).unwrap().label().clone(), input_node_1.index().to_string());
/// assert_eq!(input_graph.g.node_weight(input_node_2).unwrap().label().clone(), input_node_2.index().to_string());
///
/// let loc_1 = input_graph.g.node_weight(input_node_1).unwrap().location();
/// let loc_2 = input_graph.g.node_weight(input_node_2).unwrap().location();
/// assert!(loc_1 != Pos2::ZERO);
/// assert!(loc_2 != Pos2::ZERO);
/// ```
pub fn to_graph<N: Clone, E: Clone, Ty: EdgeType, Ix: IndexType>(
    g: &StableGraph<N, E, Ty, Ix>,
) -> Graph<N, E, Ty, Ix> {
    transform(g, default_node_transform, default_edge_transform)
}

/// The same as [`to_graph`], but allows to define custom transformation procedures for nodes and edges.
pub fn to_graph_custom<N: Clone, E: Clone, Ty: EdgeType, Ix: IndexType>(
    g: &StableGraph<N, E, Ty, Ix>,
    node_transform: NodeTransform<N, Ix>,
    edge_transform: EdgeTransform<E, Ix>,
) -> Graph<N, E, Ty, Ix> {
    transform(g, node_transform, edge_transform)
}

/// Default node transform function. Keeps original data and creates a new node with a random location and
/// label equal to the index of the node in the graph.
pub fn default_node_transform<N: Clone, Ix: IndexType>(
    idx: NodeIndex<Ix>,
    payload: &N,
) -> Node<N, Ix> {
    let mut n = Node::new(payload.clone()).with_label(idx.index().to_string());
    let loc = random_location(DEFAULT_SPAWN_SIZE);
    n.bind(idx, loc);
    n
}

/// Default edge transform function. Keeps original data and creates a new edge.
pub fn default_edge_transform<E: Clone, Ix: IndexType>(
    idx: EdgeIndex<Ix>,
    payload: &E,
    order: usize,
) -> Edge<E, Ix> {
    let mut e = Edge::new(payload.clone());
    e.bind(idx, order);
    e
}

fn random_location(size: f32) -> Pos2 {
    let mut rng = rand::thread_rng();
    Pos2::new(rng.gen_range(0. ..size), rng.gen_range(0. ..size))
}

fn transform<N: Clone, E: Clone, Ty: EdgeType, Ix: IndexType>(
    g: &StableGraph<N, E, Ty, Ix>,
    node_transform: NodeTransform<N, Ix>,
    edge_transform: EdgeTransform<E, Ix>,
) -> Graph<N, E, Ty, Ix> {
    let mut input_g = StableGraph::<Node<N, Ix>, Edge<E, Ix>, Ty, Ix>::default();

    let input_by_user = g
        .node_references()
        .map(|(user_n_idx, user_n)| {
            let input_n_index = input_g.add_node(node_transform(user_n_idx, user_n));
            (user_n_idx, input_n_index)
        })
        .collect::<HashMap<NodeIndex<Ix>, NodeIndex<Ix>>>();

    g.edge_indices().for_each(|user_e_idx| {
        let (user_source_n_idx, user_target_n_idx) = g.edge_endpoints(user_e_idx).unwrap();
        let user_e = g.edge_weight(user_e_idx).unwrap();

        let input_source_n = *input_by_user.get(&user_source_n_idx).unwrap();
        let input_target_n = *input_by_user.get(&user_target_n_idx).unwrap();

        let order = input_g
            .edges_connecting(input_source_n, input_target_n)
            .count();
        input_g.add_edge(
            input_source_n,
            input_target_n,
            edge_transform(user_e_idx, user_e, order),
        );
    });

    Graph::new(input_g)
}

#[cfg(test)]
mod tests {
    use super::*;
    use petgraph::Directed;
    use petgraph::Undirected;

    #[test]
    fn test_to_graph_directed() {
        let mut user_g: StableGraph<_, _, Directed> = StableGraph::new();
        let n1 = user_g.add_node("Node1");
        let n2 = user_g.add_node("Node2");
        user_g.add_edge(n1, n2, "Edge1");

        let input_g = to_graph(&user_g);

        assert_eq!(user_g.node_count(), input_g.g.node_count());
        assert_eq!(user_g.edge_count(), input_g.g.edge_count());
        assert_eq!(user_g.is_directed(), input_g.is_directed());

        for (user_idx, input_idx) in input_g.g.node_indices().zip(user_g.node_indices()) {
            let user_n = user_g.node_weight(user_idx).unwrap();
            let input_n = input_g.g.node_weight(input_idx).unwrap();

<<<<<<< HEAD
            assert_eq!(input_n.data, *user_n);
=======
            assert_eq!(*input_n.payload(), *user_n);
>>>>>>> 8c66e13c

            assert!(input_n.location().x >= 0.0 && input_n.location().x <= DEFAULT_SPAWN_SIZE);
            assert!(input_n.location().y >= 0.0 && input_n.location().y <= DEFAULT_SPAWN_SIZE);

            assert_eq!(*input_n.label(), user_idx.index().to_string());

            assert!(!input_n.selected());
            assert!(!input_n.dragged());
        }
    }

    #[test]
    fn test_to_graph_undirected() {
        let mut user_g: StableGraph<_, _, Undirected> = StableGraph::default();
        let n1 = user_g.add_node("Node1");
        let n2 = user_g.add_node("Node2");
        user_g.add_edge(n1, n2, "Edge1");

        let input_g = to_graph(&user_g);

        assert_eq!(user_g.node_count(), input_g.g.node_count());
        assert_eq!(user_g.edge_count(), input_g.g.edge_count());
        assert_eq!(user_g.is_directed(), input_g.is_directed());

        for (user_idx, input_idx) in input_g.g.node_indices().zip(user_g.node_indices()) {
            let user_n = user_g.node_weight(user_idx).unwrap();
            let input_n = input_g.g.node_weight(input_idx).unwrap();

<<<<<<< HEAD
            assert_eq!(input_n.data, *user_n);
=======
            assert_eq!(*input_n.payload(), *user_n);
>>>>>>> 8c66e13c

            assert!(input_n.location().x >= 0.0 && input_n.location().x <= DEFAULT_SPAWN_SIZE);
            assert!(input_n.location().y >= 0.0 && input_n.location().y <= DEFAULT_SPAWN_SIZE);

            assert_eq!(*input_n.label(), user_idx.index().to_string());

            assert!(!input_n.selected());
            assert!(!input_n.dragged());
        }
    }
}<|MERGE_RESOLUTION|>--- conflicted
+++ resolved
@@ -97,17 +97,10 @@
 /// let mut input_indices = input_graph.g.node_indices();
 /// let input_node_1 = input_indices.next().unwrap();
 /// let input_node_2 = input_indices.next().unwrap();
-<<<<<<< HEAD
 /// assert_eq!(input_graph.g.node_weight(input_node_1).unwrap().data, "A");
 /// assert_eq!(input_graph.g.node_weight(input_node_2).unwrap().data, "B");
 ///
 /// assert_eq!(input_graph.g.edge_weight(input_graph.g.edge_indices().next().unwrap()).unwrap().data, "edge1");
-=======
-/// assert_eq!(*input_graph.g.node_weight(input_node_1).unwrap().payload(), "A");
-/// assert_eq!(*input_graph.g.node_weight(input_node_2).unwrap().payload(), "B");
-///
-/// assert_eq!(*input_graph.g.edge_weight(input_graph.g.edge_indices().next().unwrap()).unwrap().payload(), "edge1");
->>>>>>> 8c66e13c
 ///
 /// assert_eq!(input_graph.g.node_weight(input_node_1).unwrap().label().clone(), input_node_1.index().to_string());
 /// assert_eq!(input_graph.g.node_weight(input_node_2).unwrap().label().clone(), input_node_2.index().to_string());
@@ -218,11 +211,8 @@
             let user_n = user_g.node_weight(user_idx).unwrap();
             let input_n = input_g.g.node_weight(input_idx).unwrap();
 
-<<<<<<< HEAD
+
             assert_eq!(input_n.data, *user_n);
-=======
-            assert_eq!(*input_n.payload(), *user_n);
->>>>>>> 8c66e13c
 
             assert!(input_n.location().x >= 0.0 && input_n.location().x <= DEFAULT_SPAWN_SIZE);
             assert!(input_n.location().y >= 0.0 && input_n.location().y <= DEFAULT_SPAWN_SIZE);
@@ -251,11 +241,7 @@
             let user_n = user_g.node_weight(user_idx).unwrap();
             let input_n = input_g.g.node_weight(input_idx).unwrap();
 
-<<<<<<< HEAD
             assert_eq!(input_n.data, *user_n);
-=======
-            assert_eq!(*input_n.payload(), *user_n);
->>>>>>> 8c66e13c
 
             assert!(input_n.location().x >= 0.0 && input_n.location().x <= DEFAULT_SPAWN_SIZE);
             assert!(input_n.location().y >= 0.0 && input_n.location().y <= DEFAULT_SPAWN_SIZE);
