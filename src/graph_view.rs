use std::{
    f32::{MAX, MIN},
    sync::mpsc::Sender,
};

use crate::{
    change::Change,
    change::ChangeNode,
    drawer::Drawer,
    elements::Node,
    graph_wrapper::GraphWrapper,
    metadata::Metadata,
    settings::{SettingsInteraction, SettingsStyle},
    state_computed::{StateComputed, StateComputedEdge, StateComputedNode},
    subgraphs::SubGraphs,
    Edge, SettingsNavigation,
};
use egui::{Painter, Pos2, Rect, Response, Sense, Ui, Vec2, Widget};
use petgraph::{
    stable_graph::{NodeIndex, StableGraph},
    visit::EdgeRef,
    EdgeType,
};

/// `GraphView` is a widget for visualizing and interacting with graphs.
///
/// It implements `egui::Widget` and can be used like any other widget.
///
/// The widget uses a mutable reference to the `petgraph::StableGraph<egui_graphs::Node<N>, egui_graphs::Edge<E>>`
/// struct to visualize and interact with the graph. `N` and `E` is arbitrary client data associated with nodes and edges.
/// You can customize the visualization and interaction behavior using `SettingsInteraction`, `SettingsNavigation` and `SettingsStyle` structs.
///
/// When any interaction or node propery change supported by the widget occurs, the widget sends `Changes` struct to the provided
/// `Sender<Changes>` channel, which can be set via the `with_interactions` method. The `Changes` struct contains information about
/// the changes that occured in the graph. Client can use this information to modify external state of the application if needed.
///
/// When the user performs navigation actions (zoom & pan, fit to screen), they do not
/// produce changes. This is because these actions are performed on the global coordinates and do not change any
/// properties of the nodes or edges.
pub struct GraphView<'a, N: Clone, E: Clone, Ty: EdgeType> {
    settings_interaction: SettingsInteraction,
    setings_navigation: SettingsNavigation,
    settings_style: SettingsStyle,
    g: GraphWrapper<'a, N, E, Ty>,
    changes_sender: Option<&'a Sender<Change>>,
}

impl<'a, N: Clone, E: Clone, Ty: EdgeType> Widget for &mut GraphView<'a, N, E, Ty> {
    fn ui(self, ui: &mut Ui) -> Response {
        let mut meta = Metadata::get(ui);
        let mut computed = self.precompute_state();

        let (resp, p) = ui.allocate_painter(ui.available_size(), Sense::click_and_drag());

        self.fit_if_first(&resp, &computed, &mut meta);

        self.draw(&p, &mut computed, &mut meta);

        self.handle_node_drag(&resp, &mut computed, &mut meta);
        self.handle_click(&resp, &mut computed, &mut meta);
        self.handle_navigation(ui, &resp, &computed, &mut meta);

        meta.store(ui);
        ui.ctx().request_repaint();

        resp
    }
}

impl<'a, N: Clone, E: Clone, Ty: EdgeType> GraphView<'a, N, E, Ty> {
    /// Creates a new `GraphView` widget with default navigation and interactions settings.
    /// To customize navigation and interactions use `with_interactions` and `with_navigations` methods.
    pub fn new(g: &'a mut StableGraph<Node<N>, Edge<E>, Ty>) -> Self {
        Self {
            g: GraphWrapper::new(g),

            settings_style: Default::default(),
            settings_interaction: Default::default(),
            setings_navigation: Default::default(),
            changes_sender: Default::default(),
        }
    }

    /// Makes widget interactive sending changes if interaction has occured. Interaction events which
    /// are configured in `settings_interaction` are sent to the channel as soon as the occured.
    pub fn with_interactions(mut self, settings_interaction: &SettingsInteraction) -> Self {
        self.settings_interaction = settings_interaction.clone();
        self
    }

    pub fn with_changes(mut self, changes_sender: &'a Sender<Change>) -> Self {
        self.changes_sender = Some(changes_sender);
        self
    }

    /// Modifies default behaviour of navigation settings.
    pub fn with_navigations(mut self, settings_navigation: &SettingsNavigation) -> Self {
        self.setings_navigation = settings_navigation.clone();
        self
    }

    pub fn with_styles(mut self, settings_style: &SettingsStyle) -> Self {
        self.settings_style = settings_style.clone();
        self
    }

    /// Resets navigation metadata
    pub fn reset_metadata(ui: &mut Ui) {
        Metadata::default().store(ui);
    }

    /// Gets rect in which graph is contained including node radius
    fn bounding_rect(&self, state: &StateComputed, meta: &mut Metadata) -> Rect {
        let (mut min_x, mut min_y, mut max_x, mut max_y) = (MAX, MAX, MIN, MIN);

        self.g.nodes_with_context(state).for_each(|(_, n, comp)| {
            let x_minus_rad = n.location.x - comp.radius(meta);
            if x_minus_rad < min_x {
                min_x = x_minus_rad;
            };

            let y_minus_rad = n.location.y - comp.radius(meta);
            if y_minus_rad < min_y {
                min_y = y_minus_rad;
            };

            let x_plus_rad = n.location.x + comp.radius(meta);
            if x_plus_rad > max_x {
                max_x = x_plus_rad;
            };

            let y_plus_rad = n.location.y + comp.radius(meta);
            if y_plus_rad > max_y {
                max_y = y_plus_rad;
            };
        });

        Rect::from_min_max(Pos2::new(min_x, min_y), Pos2::new(max_x, max_y))
    }

    /// Fits the graph to the screen if it is the first frame
    fn fit_if_first(&self, r: &Response, state: &StateComputed, meta: &mut Metadata) {
        if !meta.first_frame {
            return;
        }

        meta.graph_bounds = self.bounding_rect(state, meta);
        self.fit_to_screen(&r.rect, meta);
        meta.first_frame = false;
    }

    fn handle_click(&mut self, resp: &Response, comp: &mut StateComputed, meta: &mut Metadata) {
        if !resp.clicked() {
            return;
        }

        let clickable = self.settings_interaction.node_click
            || self.settings_interaction.node_select
            || self.settings_interaction.node_multiselect
            || self.settings_interaction.node_fold;

        if !(clickable) {
            return;
        }

        // click on empty space
        let node = self.g.node_by_pos(comp, meta, resp.hover_pos().unwrap());
        if node.is_none() {
            let selectable =
                self.settings_interaction.node_select || self.settings_interaction.node_multiselect;
            if selectable {
                self.deselect_all(comp);
            }
            return;
        }

        self.handle_node_click(node.unwrap().0, comp);
    }

    fn handle_node_click(&mut self, idx: NodeIndex, state: &StateComputed) {
<<<<<<< HEAD
        if !self.settings_interaction.node_select && !self.settings_interaction.node_fold {
=======
        if self.settings_interaction.node_click {
            self.set_node_clicked(idx);
        }

        if !self.settings_interaction.node_select {
>>>>>>> c35b953c
            return;
        }

        let n = self.g.node(idx).unwrap();
        if n.selected {
            self.set_node_selected(idx, false);
            return;
        }

        if !self.settings_interaction.node_multiselect {
            self.deselect_all(state);
        }

        self.set_node_selected(idx, true);
    }

    fn handle_node_drag(&mut self, resp: &Response, comp: &mut StateComputed, meta: &mut Metadata) {
        if !self.settings_interaction.node_drag {
            return;
        }

        if resp.drag_started() {
            if let Some((idx, _, _)) = self.g.node_by_pos(comp, meta, resp.hover_pos().unwrap()) {
                self.set_dragged(idx, true);
            }
        }

        if resp.dragged() && comp.dragged.is_some() {
            let n_idx_dragged = comp.dragged.unwrap();
            let delta_in_graph_coords = resp.drag_delta() / meta.zoom;
            self.move_node(n_idx_dragged, delta_in_graph_coords);
        }

        if resp.drag_released() && comp.dragged.is_some() {
            let n_idx = comp.dragged.unwrap();
            self.set_dragged(n_idx, false);
        }
    }

    fn fit_to_screen(&self, rect: &Rect, meta: &mut Metadata) {
        // calculate graph dimensions with decorative padding
        let diag = meta.graph_bounds.max - meta.graph_bounds.min;
        let graph_size = diag * (1. + self.setings_navigation.screen_padding);
        let (width, height) = (graph_size.x, graph_size.y);

        // calculate canvas dimensions
        let canvas_size = rect.size();
        let (canvas_width, canvas_height) = (canvas_size.x, canvas_size.y);

        // calculate zoom factors for x and y to fit the graph inside the canvas
        let zoom_x = canvas_width / width;
        let zoom_y = canvas_height / height;

        // choose the minimum of the two zoom factors to avoid distortion
        let new_zoom = zoom_x.min(zoom_y);

        // calculate the zoom delta and call handle_zoom to adjust the zoom factor
        let zoom_delta = new_zoom / meta.zoom - 1.0;
        self.zoom(rect, zoom_delta, None, meta);

        // calculate the center of the graph and the canvas
        let graph_center =
            (meta.graph_bounds.min.to_vec2() + meta.graph_bounds.max.to_vec2()) / 2.0;

        // adjust the pan value to align the centers of the graph and the canvas
        meta.pan = rect.center().to_vec2() - graph_center * new_zoom;
    }

    fn handle_navigation(
        &self,
        ui: &Ui,
        resp: &Response,
        state: &StateComputed,
        meta: &mut Metadata,
    ) {
        if self.setings_navigation.fit_to_screen {
            return self.fit_to_screen(&resp.rect, meta);
        }

        self.handle_zoom(ui, resp, meta);
        self.handle_pan(resp, state, meta);
    }

    fn handle_zoom(&self, ui: &Ui, resp: &Response, meta: &mut Metadata) {
        if !self.setings_navigation.zoom_and_pan {
            return;
        }

        ui.input(|i| {
            let delta = i.zoom_delta();
            if delta == 1. {
                return;
            }

            let step = self.setings_navigation.zoom_step * (1. - delta).signum();
            self.zoom(&resp.rect, step, i.pointer.hover_pos(), meta);
        });
    }

    fn handle_pan(&self, resp: &Response, state: &StateComputed, meta: &mut Metadata) {
        if !self.setings_navigation.zoom_and_pan {
            return;
        }

        if resp.dragged() && state.dragged.is_none() {
            meta.pan += resp.drag_delta();
        }
    }

    fn zoom(&self, rect: &Rect, delta: f32, zoom_center: Option<Pos2>, meta: &mut Metadata) {
        let center_pos = match zoom_center {
            Some(center_pos) => center_pos - rect.min,
            None => rect.center() - rect.min,
        };
        let graph_center_pos = (center_pos - meta.pan) / meta.zoom;
        let factor = 1. + delta;
        let new_zoom = meta.zoom * factor;

        meta.pan += graph_center_pos * meta.zoom - graph_center_pos * new_zoom;
        meta.zoom = new_zoom;
    }

    fn set_node_selected(&mut self, idx: NodeIndex, val: bool) {
        let n = self.g.node_mut(idx).unwrap();
        let change = ChangeNode::change_selected(idx, n.selected, val);
        n.selected = val;
        self.send_changes(Change::node(change));
    }

    fn set_node_clicked(&mut self, idx: NodeIndex) {
        let change = ChangeNode::clicked(idx);
        self.send_changes(Change::node(change));
    }

    fn deselect_all(&mut self, state: &StateComputed) {
        if state.selections.is_none() {
            return;
        }

        // dont need to deselect edges because they are not selectable
        // and subselections are dropped on every frame
        let (selected_nodes, _) = state.selections.as_ref().unwrap().elements();

        selected_nodes.iter().for_each(|idx| {
            self.set_node_selected(*idx, false);
        });
    }

    fn set_dragged(&mut self, idx: NodeIndex, val: bool) {
        let n = self.g.node_mut(idx).unwrap();
        let change = ChangeNode::change_dragged(idx, n.dragged, val);
        n.dragged = val;
        self.send_changes(Change::node(change));
    }

    fn move_node(&mut self, idx: NodeIndex, delta: Vec2) {
        let n = self.g.node_mut(idx).unwrap();
        let new_loc = n.location + delta;
        let change = ChangeNode::change_location(idx, n.location, new_loc);
        n.location = new_loc;
        self.send_changes(Change::node(change));
    }

    // TODO: try to use rayon for parallelization of list iterations
    fn precompute_state(&mut self) -> StateComputed {
        let mut selections = SubGraphs::default();
        let nodes_computed = self.g.nodes().map(|(idx, _)| {
            let node_state = StateComputedNode::default();
            (idx, node_state)
        });

        let edges_computed = self.g.edges().map(|e| {
            let edge_state = StateComputedEdge::default();
            (e.id(), edge_state)
        });

        let mut state = StateComputed {
            nodes: nodes_computed.collect(),
            edges: edges_computed.collect(),
            ..Default::default()
        };

        // compute radii and selections
        let child_mode = self.settings_interaction.selection_depth > 0;
        self.g.nodes().for_each(|(root_idx, root_n)| {
            // compute radii
            let num = self.g.edges_num(root_idx);
            state
                .node_state_mut(&root_idx)
                .unwrap()
                .inc_radius(self.settings_style.edge_radius_weight * num as f32);

            // compute selections
            if !root_n.selected {
                return;
            }

            selections.add_subgraph(&self.g, root_idx, self.settings_interaction.selection_depth);

            let elements = selections.elements_by_root(root_idx);
            if elements.is_none() {
                return;
            }

            let (nodes, edges) = elements.unwrap();

            nodes.iter().for_each(|idx| {
                if *idx == root_idx {
                    return;
                }

                let computed = state.node_state_mut(idx).unwrap();
                if child_mode {
                    computed.selected_child = true;
                    return;
                }
                computed.selected_parent = true;
            });

            edges.iter().for_each(|idx| {
                let mut computed = state.edge_state_mut(idx).unwrap();
                if child_mode {
                    computed.selected_child = true;
                    return;
                }
                computed.selected_parent = true;
            });
        });

        state.selections = Some(selections);

        state
    }

    fn draw(&self, p: &Painter, comp: &mut StateComputed, meta: &mut Metadata) {
        Drawer::new(&self.g, p, meta, comp, &self.settings_style).draw();
    }

    fn send_changes(&self, changes: Change) {
        if let Some(sender) = self.changes_sender {
            sender.send(changes).unwrap();
        }
    }
}<|MERGE_RESOLUTION|>--- conflicted
+++ resolved
@@ -178,15 +178,7 @@
     }
 
     fn handle_node_click(&mut self, idx: NodeIndex, state: &StateComputed) {
-<<<<<<< HEAD
         if !self.settings_interaction.node_select && !self.settings_interaction.node_fold {
-=======
-        if self.settings_interaction.node_click {
-            self.set_node_clicked(idx);
-        }
-
-        if !self.settings_interaction.node_select {
->>>>>>> c35b953c
             return;
         }
 
