--- conflicted
+++ resolved
@@ -16,11 +16,8 @@
 #[cfg(feature = "events")]
 use crossbeam::channel::Sender;
 use egui::{Pos2, Rect, Response, Sense, Ui, Vec2, Widget};
-<<<<<<< HEAD
 use petgraph::graph::EdgeIndex;
-=======
 use petgraph::graph::IndexType;
->>>>>>> 0e770f56
 use petgraph::{stable_graph::NodeIndex, EdgeType};
 use std::collections::HashMap;
 
@@ -193,7 +190,7 @@
             return;
         }
 
-        let mut edge_map: EdgeMap<E> = HashMap::new();
+        let mut edge_map: EdgeMap<E, Ix> = HashMap::new();
 
         self.g.edges_iter().for_each(|(idx, e)| {
             let (source, target) = self.g.edge_endpoints(idx).unwrap();
@@ -244,13 +241,8 @@
         }
     }
 
-<<<<<<< HEAD
-    fn handle_node_double_click(&mut self, idx: NodeIndex) {
+    fn handle_node_double_click(&mut self, idx: NodeIndex<Ix>) {
         if !self.settings_interaction.node_clicking_enabled {
-=======
-    fn handle_node_double_click(&mut self, idx: NodeIndex<Ix>) {
-        if !self.settings_interaction.clicking_enabled {
->>>>>>> 0e770f56
             return;
         }
 
@@ -259,15 +251,9 @@
         }
     }
 
-<<<<<<< HEAD
-    fn handle_node_click(&mut self, idx: NodeIndex, comp: &ComputedState) {
+    fn handle_node_click(&mut self, idx: NodeIndex<Ix>, comp: &ComputedState<Ix>) {
         if !self.settings_interaction.node_clicking_enabled
             && !self.settings_interaction.node_selection_enabled
-=======
-    fn handle_node_click(&mut self, idx: NodeIndex<Ix>, comp: &ComputedState<Ix>) {
-        if !self.settings_interaction.clicking_enabled
-            && !self.settings_interaction.selection_enabled
->>>>>>> 0e770f56
         {
             return;
         }
@@ -293,8 +279,7 @@
         self.select_node(idx);
     }
 
-<<<<<<< HEAD
-    fn handle_edge_click(&mut self, idx: EdgeIndex, comp: &ComputedState) {
+    fn handle_edge_click(&mut self, idx: EdgeIndex<Ix>, comp: &ComputedState<Ix>) {
         if !self.settings_interaction.edge_clicking_enabled
             && !self.settings_interaction.edge_selection_enabled
         {
@@ -322,15 +307,12 @@
         self.select_edge(idx);
     }
 
-    fn handle_node_drag(&mut self, resp: &Response, comp: &mut ComputedState, meta: &mut Metadata) {
-=======
     fn handle_node_drag(
         &mut self,
         resp: &Response,
         comp: &mut ComputedState<Ix>,
         meta: &mut Metadata,
     ) {
->>>>>>> 0e770f56
         if !self.settings_interaction.dragging_enabled {
             return;
         }
@@ -483,14 +465,13 @@
         }));
     }
 
-<<<<<<< HEAD
     #[allow(unused_variables)]
-    fn set_edge_clicked(&mut self, idx: EdgeIndex) {
+    fn set_edge_clicked(&mut self, idx: EdgeIndex<Ix>) {
         #[cfg(feature = "events")]
         self.publish_event(Event::EdgeClick(PayloadEdgeClick { id: idx.index() }));
     }
 
-    fn select_edge(&mut self, idx: EdgeIndex) {
+    fn select_edge(&mut self, idx: EdgeIndex<Ix>) {
         let e = self.g.edge_mut(idx).unwrap();
         e.set_selected(true);
 
@@ -498,7 +479,7 @@
         self.publish_event(Event::EdgeSelect(PayloadEdgeSelect { id: idx.index() }));
     }
 
-    fn deselect_edge(&mut self, idx: EdgeIndex) {
+    fn deselect_edge(&mut self, idx: EdgeIndex<Ix>) {
         let e = self.g.edge_mut(idx).unwrap();
         e.set_selected(false);
 
@@ -507,32 +488,24 @@
     }
 
     /// Deselects all nodes AND edges.
-    fn deselect_all(&mut self, comp: &ComputedState) {
+    fn deselect_all(&mut self, comp: &ComputedState<Ix>) {
         self.deselect_all_nodes(comp);
         self.deselect_all_edges(comp);
     }
 
-    fn deselect_all_nodes(&mut self, comp: &ComputedState) {
+    fn deselect_all_nodes(&mut self, comp: &ComputedState<Ix>) {
         comp.selected_nodes.iter().for_each(|idx| {
-=======
-    fn deselect_all(&mut self, comp: &ComputedState<Ix>) {
-        comp.selected.iter().for_each(|idx| {
->>>>>>> 0e770f56
             self.deselect_node(*idx);
         });
     }
 
-<<<<<<< HEAD
-    fn deselect_all_edges(&mut self, comp: &ComputedState) {
+    fn deselect_all_edges(&mut self, comp: &ComputedState<Ix>) {
         comp.selected_edges.iter().for_each(|idx| {
             self.deselect_edge(*idx);
         });
     }
 
-    fn move_node(&mut self, idx: NodeIndex, delta: Vec2) {
-=======
     fn move_node(&mut self, idx: NodeIndex<Ix>, delta: Vec2) {
->>>>>>> 0e770f56
         let n = self.g.node_mut(idx).unwrap();
         n.set_location(n.location() + delta);
 
